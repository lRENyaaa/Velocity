plugins {
    id 'java-library'
    id 'maven-publish'
    id 'checkstyle'
}

apply plugin: 'org.cadixdev.licenser'
apply from: '../gradle/checkstyle.gradle'
apply from: '../gradle/publish.gradle'
apply plugin: 'com.github.johnrengelman.shadow'

java {
    sourceCompatibility = JavaVersion.VERSION_11
    targetCompatibility = JavaVersion.VERSION_11
}

license {
    header = project.file('HEADER.txt')
}

sourceSets {
    ap {
        compileClasspath += main.compileClasspath + main.output
    }
}

dependencies {
    api 'com.google.code.gson:gson:2.8.6'
    api "com.google.guava:guava:${guavaVersion}"

    api "net.kyori:adventure-api:${adventureVersion}"
    api "net.kyori:adventure-text-serializer-gson:${adventureVersion}"
    api "net.kyori:adventure-text-serializer-legacy:${adventureVersion}"
    api "net.kyori:adventure-text-serializer-plain:${adventureVersion}"
    api("net.kyori:coffee:1.0.0-SNAPSHOT")

    api "org.slf4j:slf4j-api:${slf4jVersion}"
    api 'com.google.inject:guice:5.0.1'
    api "org.checkerframework:checker-qual:${checkerFrameworkVersion}"
    api 'com.velocitypowered:velocity-brigadier:1.0.0-SNAPSHOT'

    api "org.spongepowered:configurate-hocon:${configurateVersion}"
    api "org.spongepowered:configurate-yaml:${configurateVersion}"
    api "org.spongepowered:configurate-gson:${configurateVersion}"

    testImplementation "org.junit.jupiter:junit-jupiter-api:${junitVersion}"
    testImplementation "org.junit.jupiter:junit-jupiter-engine:${junitVersion}"
}

task javadocJar(type: Jar) {
    classifier 'javadoc'
    from javadoc
}

task sourcesJar(type: Jar) {
    classifier 'sources'
    from sourceSets.main.allSource
    from sourceSets.ap.output
}

jar {
    from sourceSets.ap.output
}

shadowJar {
    from sourceSets.ap.output
}

artifacts {
    archives javadocJar
    archives shadowJar
    archives sourcesJar
}

javadoc {
    options.encoding = 'UTF-8'
    options.charSet = 'UTF-8'
    options.source = '8'
<<<<<<< HEAD
//    options.links(
//            'https://www.slf4j.org/apidocs/',
//            'https://guava.dev/releases/30.0-jre/api/docs/',
//            'https://google.github.io/guice/api-docs/4.2/javadoc/',
//            'https://docs.oracle.com/javase/8/docs/api/',
//            'https://jd.adventure.kyori.net/api/4.0.0/'
//    )
=======
    options.links(
            'http://www.slf4j.org/apidocs/',
            'https://google.github.io/guava/releases/25.1-jre/api/docs/',
            'https://google.github.io/guice/api-docs/4.2/javadoc/',
            'https://docs.oracle.com/javase/8/docs/api/',
            'https://jd.adventure.kyori.net/api/4.7.0/'
    )
>>>>>>> 06ecab26

    // Disable the crazy super-strict doclint tool in Java 8
    options.addStringOption('Xdoclint:none', '-quiet')

    // Mark sources as Java 8 source compatible
    options.source = '8'

    // Remove 'undefined' from seach paths when generating javadoc for a non-modular project (JDK-8215291)
    if (JavaVersion.current() >= JavaVersion.VERSION_1_9 && JavaVersion.current() < JavaVersion.VERSION_12) {
        options.addBooleanOption('-no-module-directories', true)
    }
}

test {
    useJUnitPlatform()
}

publishing {
    publications {
        mavenJava(MavenPublication) {
            from components.java

            artifact sourcesJar
            artifact javadocJar
        }
    }
}<|MERGE_RESOLUTION|>--- conflicted
+++ resolved
@@ -76,23 +76,13 @@
     options.encoding = 'UTF-8'
     options.charSet = 'UTF-8'
     options.source = '8'
-<<<<<<< HEAD
-//    options.links(
-//            'https://www.slf4j.org/apidocs/',
-//            'https://guava.dev/releases/30.0-jre/api/docs/',
-//            'https://google.github.io/guice/api-docs/4.2/javadoc/',
-//            'https://docs.oracle.com/javase/8/docs/api/',
-//            'https://jd.adventure.kyori.net/api/4.0.0/'
-//    )
-=======
     options.links(
             'http://www.slf4j.org/apidocs/',
-            'https://google.github.io/guava/releases/25.1-jre/api/docs/',
+            'https://google.github.io/guava/releases/30.0-jre/api/docs/',
             'https://google.github.io/guice/api-docs/4.2/javadoc/',
             'https://docs.oracle.com/javase/8/docs/api/',
             'https://jd.adventure.kyori.net/api/4.7.0/'
     )
->>>>>>> 06ecab26
 
     // Disable the crazy super-strict doclint tool in Java 8
     options.addStringOption('Xdoclint:none', '-quiet')
