plugins {
    id 'java-library'
    id 'maven-publish'
    id 'checkstyle'
}

apply from: '../gradle/checkstyle.gradle'
apply from: '../gradle/publish.gradle'
apply plugin: 'com.github.johnrengelman.shadow'

java {
    sourceCompatibility = JavaVersion.VERSION_11
    targetCompatibility = JavaVersion.VERSION_11
}

sourceSets {
    ap {
        compileClasspath += main.compileClasspath + main.output
    }
}

dependencies {
    api 'com.google.code.gson:gson:2.8.6'
    api "com.google.guava:guava:${guavaVersion}"

<<<<<<< HEAD
    api "net.kyori:adventure-api:${adventureVersion}"
    api "net.kyori:adventure-text-serializer-gson:${adventureVersion}"
    api "net.kyori:adventure-text-serializer-legacy:${adventureVersion}"
    api "net.kyori:adventure-text-serializer-plain:${adventureVersion}"
    api("net.kyori:coffee:1.0.0-SNAPSHOT")
=======
    // DEPRECATED: Will be removed in Velocity 2.0.0
    api "net.kyori:text-api:${textVersion}"
    api "net.kyori:text-serializer-gson:${textVersion}"
    api "net.kyori:text-serializer-legacy:${textVersion}"
    api "net.kyori:text-serializer-plain:${textVersion}"

    // DEPRECATED: Will be removed in Velocity 2.0.0
    api 'com.moandjiezana.toml:toml4j:0.7.2'

    api(platform("net.kyori:adventure-bom:${adventureVersion}"))
    api("net.kyori:adventure-api")
    api("net.kyori:adventure-text-serializer-gson")
    api("net.kyori:adventure-text-serializer-legacy")
    api("net.kyori:adventure-text-serializer-plain")
    api("net.kyori:adventure-text-serializer-legacy-text3:${adventurePlatformVersion}") {
        transitive = false
    }
>>>>>>> 72d47b5a

    api "org.slf4j:slf4j-api:${slf4jVersion}"
    api 'com.google.inject:guice:4.2.3'
    api "org.checkerframework:checker-qual:${checkerFrameworkVersion}"
    api 'com.velocitypowered:velocity-brigadier:1.0.0-SNAPSHOT'

    api "org.spongepowered:configurate-hocon:${configurateVersion}"
    api "org.spongepowered:configurate-yaml:${configurateVersion}"
    api "org.spongepowered:configurate-gson:${configurateVersion}"

    testImplementation "org.junit.jupiter:junit-jupiter-api:${junitVersion}"
    testImplementation "org.junit.jupiter:junit-jupiter-engine:${junitVersion}"
}

task javadocJar(type: Jar) {
    classifier 'javadoc'
    from javadoc
}

task sourcesJar(type: Jar) {
    classifier 'sources'
    from sourceSets.main.allSource
    from sourceSets.ap.output
}

jar {
    from sourceSets.ap.output
}

shadowJar {
    from sourceSets.ap.output
}

artifacts {
    archives javadocJar
    archives shadowJar
    archives sourcesJar
}

javadoc {
    options.encoding = 'UTF-8'
    options.charSet = 'UTF-8'
    options.source = '8'
//    options.links(
//            'https://www.slf4j.org/apidocs/',
//            'https://guava.dev/releases/30.0-jre/api/docs/',
//            'https://google.github.io/guice/api-docs/4.2/javadoc/',
//            'https://docs.oracle.com/javase/8/docs/api/',
//            'https://jd.adventure.kyori.net/api/4.0.0/'
//    )

    // Disable the crazy super-strict doclint tool in Java 8
    options.addStringOption('Xdoclint:none', '-quiet')

    // Mark sources as Java 8 source compatible
    options.source = '8'

    // Remove 'undefined' from seach paths when generating javadoc for a non-modular project (JDK-8215291)
    if (JavaVersion.current() >= JavaVersion.VERSION_1_9 && JavaVersion.current() < JavaVersion.VERSION_12) {
        options.addBooleanOption('-no-module-directories', true)
    }
}

test {
    useJUnitPlatform()
}

test {
    useJUnitPlatform()
}

publishing {
    publications {
        mavenJava(MavenPublication) {
            from components.java

            artifact sourcesJar
            artifact javadocJar
        }
    }
}<|MERGE_RESOLUTION|>--- conflicted
+++ resolved
@@ -23,31 +23,11 @@
     api 'com.google.code.gson:gson:2.8.6'
     api "com.google.guava:guava:${guavaVersion}"
 
-<<<<<<< HEAD
     api "net.kyori:adventure-api:${adventureVersion}"
     api "net.kyori:adventure-text-serializer-gson:${adventureVersion}"
     api "net.kyori:adventure-text-serializer-legacy:${adventureVersion}"
     api "net.kyori:adventure-text-serializer-plain:${adventureVersion}"
     api("net.kyori:coffee:1.0.0-SNAPSHOT")
-=======
-    // DEPRECATED: Will be removed in Velocity 2.0.0
-    api "net.kyori:text-api:${textVersion}"
-    api "net.kyori:text-serializer-gson:${textVersion}"
-    api "net.kyori:text-serializer-legacy:${textVersion}"
-    api "net.kyori:text-serializer-plain:${textVersion}"
-
-    // DEPRECATED: Will be removed in Velocity 2.0.0
-    api 'com.moandjiezana.toml:toml4j:0.7.2'
-
-    api(platform("net.kyori:adventure-bom:${adventureVersion}"))
-    api("net.kyori:adventure-api")
-    api("net.kyori:adventure-text-serializer-gson")
-    api("net.kyori:adventure-text-serializer-legacy")
-    api("net.kyori:adventure-text-serializer-plain")
-    api("net.kyori:adventure-text-serializer-legacy-text3:${adventurePlatformVersion}") {
-        transitive = false
-    }
->>>>>>> 72d47b5a
 
     api "org.slf4j:slf4j-api:${slf4jVersion}"
     api 'com.google.inject:guice:4.2.3'
