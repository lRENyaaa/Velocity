--- conflicted
+++ resolved
@@ -187,23 +187,6 @@
    * @return the proxy version
    */
   ProxyVersion getVersion();
-<<<<<<< HEAD
-=======
-
-  /**
-   * Creates a new {@link BossBar}.
-   *
-   * @param title boss bar title
-   * @param color boss bar color
-   * @param overlay boss bar overlay
-   * @param progress boss bar progress
-   * @return a completely new and fresh boss bar
-   * @deprecated Use {@link net.kyori.adventure.bossbar.BossBar} instead
-   */
-  @Deprecated
-  @NonNull
-  BossBar createBossBar(net.kyori.text.Component title, @NonNull BossBarColor color,
-      @NonNull BossBarOverlay overlay, float progress);
 
   /**
    * Creates a builder to build a {@link ResourcePackInfo} instance for use with
@@ -226,5 +209,4 @@
    * @return a ResourcePackInfo builder
    */
   ResourcePackInfo.Builder createResourcePackBuilder(String url);
->>>>>>> 43b72ff8
 }